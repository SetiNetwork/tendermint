package store

import (
	"bytes"
	"fmt"
	"strconv"

	"github.com/gogo/protobuf/proto"
	"github.com/google/orderedcode"
	dbm "github.com/tendermint/tm-db"

	tmproto "github.com/tendermint/tendermint/proto/tendermint/types"
	"github.com/tendermint/tendermint/types"
)

/*
BlockStore is a simple low level store for blocks.

There are three types of information stored:
 - BlockMeta:   Meta information about each block
 - Block part:  Parts of each block, aggregated w/ PartSet
 - Commit:      The commit part of each block, for gossiping precommit votes

Currently the precommit signatures are duplicated in the Block parts as
well as the Commit.  In the future this may change, perhaps by moving
the Commit data outside the Block. (TODO)

The store can be assumed to contain all contiguous blocks between base and height (inclusive).

// NOTE: BlockStore methods will panic if they encounter errors
// deserializing loaded data, indicating probable corruption on disk.
*/
type BlockStore struct {
	db dbm.DB
}

// NewBlockStore returns a new BlockStore with the given DB,
// initialized to the last height that was committed to the DB.
func NewBlockStore(db dbm.DB) *BlockStore {
	return &BlockStore{db}
}

// Base returns the first known contiguous block height, or 0 for empty block stores.
func (bs *BlockStore) Base() int64 {
	iter, err := bs.db.Iterator(
		blockMetaKey(1),
		blockMetaKey(1<<63-1),
	)
	if err != nil {
		panic(err)
	}
	defer iter.Close()

	if iter.Valid() {
		height, err := decodeBlockMetaKey(iter.Key())
		if err == nil {
			return height
		}
	}
	if err := iter.Error(); err != nil {
		panic(err)
	}

	return 0
}

// Height returns the last known contiguous block height, or 0 for empty block stores.
func (bs *BlockStore) Height() int64 {
	iter, err := bs.db.ReverseIterator(
		blockMetaKey(1),
		blockMetaKey(1<<63-1),
	)
	if err != nil {
		panic(err)
	}
	defer iter.Close()

	if iter.Valid() {
		height, err := decodeBlockMetaKey(iter.Key())
		if err == nil {
			return height
		}
	}
	if err := iter.Error(); err != nil {
		panic(err)
	}

	return 0
}

// Size returns the number of blocks in the block store.
func (bs *BlockStore) Size() int64 {
	height := bs.Height()
	if height == 0 {
		return 0
	}
	return height + 1 - bs.Base()
}

// LoadBase atomically loads the base block meta, or returns nil if no base is found.
func (bs *BlockStore) LoadBaseMeta() *types.BlockMeta {
	iter, err := bs.db.Iterator(
		blockMetaKey(1),
		blockMetaKey(1<<63-1),
	)
	if err != nil {
		return nil
	}
	defer iter.Close()

	if iter.Valid() {
		var pbbm = new(tmproto.BlockMeta)
		err = proto.Unmarshal(iter.Value(), pbbm)
		if err != nil {
			panic(fmt.Errorf("unmarshal to tmproto.BlockMeta: %w", err))
		}

		blockMeta, err := types.BlockMetaFromProto(pbbm)
		if err != nil {
			panic(fmt.Errorf("error from proto blockMeta: %w", err))
		}

		return blockMeta
	}

	return nil
}

<<<<<<< HEAD
// LoadBlock returns the block with the given height in protobuf.
// If no block is found for that height, it returns nil.
func (bs *BlockStore) LoadBlockProto(height int64) *tmproto.Block {
	var blockMeta = bs.LoadBlockMeta(height)
	if blockMeta == nil {
		return nil
	}

	pbb := new(tmproto.Block)
	buf := []byte{}
	for i := 0; i < int(blockMeta.BlockID.PartSetHeader.Total); i++ {
		part := bs.LoadBlockPart(height, i)
		// If the part is missing (e.g. since it has been deleted after we
		// loaded the block meta) we consider the whole block to be missing.
		if part == nil {
			return nil
		}
		buf = append(buf, part.Bytes...)
	}
	err := proto.Unmarshal(buf, pbb)
	if err != nil {
		// NOTE: The existence of meta should imply the existence of the
		// block. So, make sure meta is only saved after blocks are saved.
		panic(fmt.Errorf("error reading block: %w", err))
	}
	return pbb
}

// LoadBlock returns the block with the given height.
=======
// LoadBlockProto returns the block with the given height in protobuf.
>>>>>>> 6252578a
// If no block is found for that height, it returns nil.
func (bs *BlockStore) LoadBlockProto(height int64) *tmproto.Block {
	var blockMeta = bs.LoadBlockMeta(height)
	if blockMeta == nil {
		return nil
	}

	pbb := new(tmproto.Block)
	buf := []byte{}
	for i := 0; i < int(blockMeta.BlockID.PartSetHeader.Total); i++ {
		part := bs.LoadBlockPart(height, i)
		// If the part is missing (e.g. since it has been deleted after we
		// loaded the block meta) we consider the whole block to be missing.
		if part == nil {
			return nil
		}
		buf = append(buf, part.Bytes...)
	}
	err := proto.Unmarshal(buf, pbb)
	if err != nil {
		// NOTE: The existence of meta should imply the existence of the
		// block. So, make sure meta is only saved after blocks are saved.
		panic(fmt.Errorf("error reading block: %w", err))
	}
	return pbb
}

// LoadBlock returns the block with the given height.
// If no block is found for that height, it returns nil.
func (bs *BlockStore) LoadBlock(height int64) *types.Block {
	blockProto := bs.LoadBlockProto(height)
	if blockProto == nil {
		return nil
	}
	block, err := types.BlockFromProto(blockProto)
	if err != nil {
		panic(fmt.Errorf("error from proto block: %w", err))
	}

	return block
}

// LoadBlockByHash returns the block with the given hash.
// If no block is found for that hash, it returns nil.
// Panics if it fails to parse height associated with the given hash.
func (bs *BlockStore) LoadBlockByHash(hash []byte) *types.Block {
	bz, err := bs.db.Get(blockHashKey(hash))
	if err != nil {
		panic(err)
	}
	if len(bz) == 0 {
		return nil
	}

	s := string(bz)
	height, err := strconv.ParseInt(s, 10, 64)

	if err != nil {
		panic(fmt.Sprintf("failed to extract height from %s: %v", s, err))
	}
	return bs.LoadBlock(height)
}

// LoadBlockMetaByHash returns the blockmeta who's header corresponds to the given
// hash. If none is found, returns nil.
func (bs *BlockStore) LoadBlockMetaByHash(hash []byte) *types.BlockMeta {
	bz, err := bs.db.Get(blockHashKey(hash))
	if err != nil {
		panic(err)
	}
	if len(bz) == 0 {
		return nil
	}

	s := string(bz)
	height, err := strconv.ParseInt(s, 10, 64)

	if err != nil {
		panic(fmt.Sprintf("failed to extract height from %s: %v", s, err))
	}
	return bs.LoadBlockMeta(height)
}

// LoadBlockPart returns the Part at the given index
// from the block at the given height.
// If no part is found for the given height and index, it returns nil.
func (bs *BlockStore) LoadBlockPart(height int64, index int) *types.Part {
	var pbpart = new(tmproto.Part)

	bz, err := bs.db.Get(blockPartKey(height, index))
	if err != nil {
		panic(err)
	}
	if len(bz) == 0 {
		return nil
	}

	err = proto.Unmarshal(bz, pbpart)
	if err != nil {
		panic(fmt.Errorf("unmarshal to tmproto.Part failed: %w", err))
	}
	part, err := types.PartFromProto(pbpart)
	if err != nil {
		panic(fmt.Errorf("error reading block part: %w", err))
	}

	return part
}

// LoadBlockMeta returns the BlockMeta for the given height.
// If no block is found for the given height, it returns nil.
func (bs *BlockStore) LoadBlockMeta(height int64) *types.BlockMeta {
	var pbbm = new(tmproto.BlockMeta)
	bz, err := bs.db.Get(blockMetaKey(height))

	if err != nil {
		panic(err)
	}

	if len(bz) == 0 {
		return nil
	}

	err = proto.Unmarshal(bz, pbbm)
	if err != nil {
		panic(fmt.Errorf("unmarshal to tmproto.BlockMeta: %w", err))
	}

	blockMeta, err := types.BlockMetaFromProto(pbbm)
	if err != nil {
		panic(fmt.Errorf("error from proto blockMeta: %w", err))
	}

	return blockMeta
}

// LoadBlockCommit returns the Commit for the given height in protobuf.
// This commit consists of the +2/3 and other Precommit-votes for block at `height`,
// and it comes from the block.LastCommit for `height+1`.
// If no commit is found for the given height, it returns nil.
func (bs *BlockStore) LoadBlockCommitProto(height int64) *tmproto.Commit {
	var pbc = new(tmproto.Commit)
	bz, err := bs.db.Get(blockCommitKey(height))
	if err != nil {
		panic(err)
	}
	if len(bz) == 0 {
		return nil
	}
	err = proto.Unmarshal(bz, pbc)
	if err != nil {
		panic(fmt.Errorf("error reading block commit: %w", err))
	}
	return pbc
}

// LoadBlockCommit returns the Commit for the given height.
// This commit consists of the +2/3 and other Precommit-votes for block at `height`,
// and it comes from the block.LastCommit for `height+1`.
// If no commit is found for the given height, it returns nil.
func (bs *BlockStore) LoadBlockCommit(height int64) *types.Commit {
	var pbc = new(tmproto.Commit)
	bz, err := bs.db.Get(blockCommitKey(height))
	if err != nil {
		panic(err)
	}
	if len(bz) == 0 {
		return nil
	}
	err = proto.Unmarshal(bz, pbc)
	if err != nil {
		panic(fmt.Errorf("error reading block commit: %w", err))
	}
	commit, err := types.CommitFromProto(pbc)
	if err != nil {
		panic(fmt.Errorf("error reading block commit: %w", err))
	}
	return commit
}

// LoadSeenCommit returns the last locally seen Commit before being
// cannonicalized. This is useful when we've seen a commit, but there
// has not yet been a new block at `height + 1` that includes this
// commit in its block.LastCommit.
func (bs *BlockStore) LoadSeenCommit() *types.Commit {
	var pbc = new(tmproto.Commit)
	bz, err := bs.db.Get(seenCommitKey())
	if err != nil {
		panic(err)
	}
	if len(bz) == 0 {
		return nil
	}
	err = proto.Unmarshal(bz, pbc)
	if err != nil {
		panic(fmt.Errorf("error reading block seen commit: %w", err))
	}

	commit, err := types.CommitFromProto(pbc)
	if err != nil {
		panic(fmt.Errorf("error from proto commit: %w", err))
	}
	return commit
}

// PruneBlocks removes block up to (but not including) a height. It returns the number of blocks pruned.
func (bs *BlockStore) PruneBlocks(height int64) (uint64, error) {
	if height <= 0 {
		return 0, fmt.Errorf("height must be greater than 0")
	}

	if height > bs.Height() {
		return 0, fmt.Errorf("height must be equal to or less than the latest height %d", bs.Height())
	}

	// when removing the block meta, use the hash to remove the hash key at the same time
	removeBlockHash := func(key, value []byte, batch dbm.Batch) error {
		// unmarshal block meta
		var pbbm = new(tmproto.BlockMeta)
		err := proto.Unmarshal(value, pbbm)
		if err != nil {
			return fmt.Errorf("unmarshal to tmproto.BlockMeta: %w", err)
		}

		blockMeta, err := types.BlockMetaFromProto(pbbm)
		if err != nil {
			return fmt.Errorf("error from proto blockMeta: %w", err)
		}

		// delete the hash key corresponding to the block meta's hash
		if err := batch.Delete(blockHashKey(blockMeta.BlockID.Hash)); err != nil {
			return fmt.Errorf("failed to delete hash key: %X: %w", blockHashKey(blockMeta.BlockID.Hash), err)
		}

		return nil
	}

	// remove block meta first as this is used to indicate whether the block exists.
	// For this reason, we also use ony block meta as a measure of the amount of blocks pruned
	pruned, err := bs.pruneRange(blockMetaKey(0), blockMetaKey(height), removeBlockHash)
	if err != nil {
		return pruned, err
	}

	if _, err := bs.pruneRange(blockPartKey(0, 0), blockPartKey(height, 0), nil); err != nil {
		return pruned, err
	}

	if _, err := bs.pruneRange(blockCommitKey(0), blockCommitKey(height), nil); err != nil {
		return pruned, err
	}

	return pruned, nil
}

// pruneRange is a generic function for deleting a range of values based on the lowest
// height up to but excluding retainHeight. For each key/value pair, an optional hook can be
// executed before the deletion itself is made. pruneRange will use batch delete to delete
// keys in batches of at most 1000 keys.
func (bs *BlockStore) pruneRange(
	start []byte,
	end []byte,
	preDeletionHook func(key, value []byte, batch dbm.Batch) error,
) (uint64, error) {
	var (
		err         error
		pruned      uint64
		totalPruned uint64
	)

	batch := bs.db.NewBatch()
	defer batch.Close()

	pruned, start, err = bs.batchDelete(batch, start, end, preDeletionHook)
	if err != nil {
		return totalPruned, err
	}

	// loop until we have finished iterating over all the keys by writing, opening a new batch
	// and incrementing through the next range of keys.
	for !bytes.Equal(start, end) {
		if err := batch.Write(); err != nil {
			return totalPruned, err
		}

		totalPruned += pruned

		if err := batch.Close(); err != nil {
			return totalPruned, err
		}

		batch = bs.db.NewBatch()

		pruned, start, err = bs.batchDelete(batch, start, end, preDeletionHook)
		if err != nil {
			return totalPruned, err
		}
	}

	// once we looped over all keys we do a final flush to disk
	if err := batch.WriteSync(); err != nil {
		return totalPruned, err
	}
	totalPruned += pruned
	return totalPruned, nil
}

// batchDelete runs an iterator over a set of keys, first preforming a pre deletion hook before adding it to the batch.
// The function ends when either 1000 keys have been added to the batch or the iterator has reached the end.
func (bs *BlockStore) batchDelete(
	batch dbm.Batch,
	start, end []byte,
	preDeletionHook func(key, value []byte, batch dbm.Batch) error,
) (uint64, []byte, error) {
	var pruned uint64
	iter, err := bs.db.Iterator(start, end)
	if err != nil {
		return pruned, start, err
	}
	defer iter.Close()

	for ; iter.Valid(); iter.Next() {
		key := iter.Key()
		if preDeletionHook != nil {
			if err := preDeletionHook(key, iter.Value(), batch); err != nil {
				return 0, start, fmt.Errorf("pruning error at key %X: %w", iter.Key(), err)
			}
		}

		if err := batch.Delete(key); err != nil {
			return 0, start, fmt.Errorf("pruning error at key %X: %w", iter.Key(), err)
		}

		pruned++
		if pruned == 1000 {
			return pruned, iter.Key(), iter.Error()
		}
	}

	return pruned, end, iter.Error()
}

// SaveBlock persists the given block, blockParts, and seenCommit to the underlying db.
// blockParts: Must be parts of the block
// seenCommit: The +2/3 precommits that were seen which committed at height.
//             If all the nodes restart after committing a block,
//             we need this to reload the precommits to catch-up nodes to the
//             most recent height.  Otherwise they'd stall at H-1.
func (bs *BlockStore) SaveBlock(block *types.Block, blockParts *types.PartSet, seenCommit *types.Commit) {
	if block == nil {
		panic("BlockStore can only save a non-nil block")
	}

	batch := bs.db.NewBatch()

	height := block.Height
	hash := block.Hash()

	if g, w := height, bs.Height()+1; bs.Base() > 0 && g != w {
		panic(fmt.Sprintf("BlockStore can only save contiguous blocks. Wanted %v, got %v", w, g))
	}
	if !blockParts.IsComplete() {
		panic("BlockStore can only save complete block part sets")
	}

	// Save block parts. This must be done before the block meta, since callers
	// typically load the block meta first as an indication that the block exists
	// and then go on to load block parts - we must make sure the block is
	// complete as soon as the block meta is written.
	for i := 0; i < int(blockParts.Total()); i++ {
		part := blockParts.GetPart(i)
		bs.saveBlockPart(height, i, part, batch)
	}

	blockMeta := types.NewBlockMeta(block, blockParts)
	pbm := blockMeta.ToProto()
	if pbm == nil {
		panic("nil blockmeta")
	}

	metaBytes := mustEncode(pbm)
	if err := batch.Set(blockMetaKey(height), metaBytes); err != nil {
		panic(err)
	}

	if err := batch.Set(blockHashKey(hash), []byte(fmt.Sprintf("%d", height))); err != nil {
		panic(err)
	}

	pbc := block.LastCommit.ToProto()
	blockCommitBytes := mustEncode(pbc)
	if err := batch.Set(blockCommitKey(height-1), blockCommitBytes); err != nil {
		panic(err)
	}

	// Save seen commit (seen +2/3 precommits for block)
	pbsc := seenCommit.ToProto()
	seenCommitBytes := mustEncode(pbsc)
	if err := batch.Set(seenCommitKey(), seenCommitBytes); err != nil {
		panic(err)
	}

	if err := batch.WriteSync(); err != nil {
		panic(err)
	}

	if err := batch.Close(); err != nil {
		panic(err)
	}
}

func (bs *BlockStore) saveBlockPart(height int64, index int, part *types.Part, batch dbm.Batch) {
	pbp, err := part.ToProto()
	if err != nil {
		panic(fmt.Errorf("unable to make part into proto: %w", err))
	}
	partBytes := mustEncode(pbp)
	if err := batch.Set(blockPartKey(height, index), partBytes); err != nil {
		panic(err)
	}
}

// SaveSeenCommit saves a seen commit, used by e.g. the state sync reactor when bootstrapping node.
func (bs *BlockStore) SaveSeenCommit(height int64, seenCommit *types.Commit) error {
	pbc := seenCommit.ToProto()
	seenCommitBytes, err := proto.Marshal(pbc)
	if err != nil {
		return fmt.Errorf("unable to marshal commit: %w", err)
	}
	return bs.db.Set(seenCommitKey(), seenCommitBytes)
}

func (bs *BlockStore) SaveSignedHeader(sh *types.SignedHeader, blockID types.BlockID) error {
	// first check that the block store doesn't already have the block
	bz, err := bs.db.Get(blockMetaKey(sh.Height))
	if err != nil {
		return err
	}
	if bz != nil {
		return fmt.Errorf("block at height %d already saved", sh.Height)
	}

	// FIXME: saving signed headers although necessary for proving evidence,
	// doesn't have complete parity with block meta's thus block size and num
	// txs are filled with negative numbers. We should aim to find a solution to
	// this.
	blockMeta := &types.BlockMeta{
		BlockID:   blockID,
		BlockSize: -1,
		Header:    *sh.Header,
		NumTxs:    -1,
	}

	batch := bs.db.NewBatch()

	pbm := blockMeta.ToProto()
	metaBytes := mustEncode(pbm)
	if err := batch.Set(blockMetaKey(sh.Height), metaBytes); err != nil {
		return fmt.Errorf("unable to save block meta: %w", err)
	}

	pbc := sh.Commit.ToProto()
	blockCommitBytes := mustEncode(pbc)
	if err := batch.Set(blockCommitKey(sh.Height), blockCommitBytes); err != nil {
		return fmt.Errorf("unable to save commit: %w", err)
	}

	if err := batch.WriteSync(); err != nil {
		return err
	}

	return batch.Close()
}

func (bs *BlockStore) Close() error {
	return bs.db.Close()
}

//---------------------------------- KEY ENCODING -----------------------------------------

// key prefixes
const (
	// prefixes are unique across all tm db's
	prefixBlockMeta   = int64(0)
	prefixBlockPart   = int64(1)
	prefixBlockCommit = int64(2)
	prefixSeenCommit  = int64(3)
	prefixBlockHash   = int64(4)
)

func blockMetaKey(height int64) []byte {
	key, err := orderedcode.Append(nil, prefixBlockMeta, height)
	if err != nil {
		panic(err)
	}
	return key
}

func decodeBlockMetaKey(key []byte) (height int64, err error) {
	var prefix int64
	remaining, err := orderedcode.Parse(string(key), &prefix, &height)
	if err != nil {
		return
	}
	if len(remaining) != 0 {
		return -1, fmt.Errorf("expected complete key but got remainder: %s", remaining)
	}
	if prefix != prefixBlockMeta {
		return -1, fmt.Errorf("incorrect prefix. Expected %v, got %v", prefixBlockMeta, prefix)
	}
	return
}

func blockPartKey(height int64, partIndex int) []byte {
	key, err := orderedcode.Append(nil, prefixBlockPart, height, int64(partIndex))
	if err != nil {
		panic(err)
	}
	return key
}

func blockCommitKey(height int64) []byte {
	key, err := orderedcode.Append(nil, prefixBlockCommit, height)
	if err != nil {
		panic(err)
	}
	return key
}

func seenCommitKey() []byte {
	key, err := orderedcode.Append(nil, prefixSeenCommit)
	if err != nil {
		panic(err)
	}
	return key
}

func blockHashKey(hash []byte) []byte {
	key, err := orderedcode.Append(nil, prefixBlockHash, string(hash))
	if err != nil {
		panic(err)
	}
	return key
}

//-----------------------------------------------------------------------------

// mustEncode proto encodes a proto.message and panics if fails
func mustEncode(pb proto.Message) []byte {
	bz, err := proto.Marshal(pb)
	if err != nil {
		panic(fmt.Errorf("unable to marshal: %w", err))
	}
	return bz
}<|MERGE_RESOLUTION|>--- conflicted
+++ resolved
@@ -126,8 +126,7 @@
 	return nil
 }
 
-<<<<<<< HEAD
-// LoadBlock returns the block with the given height in protobuf.
+// LoadBlockProto returns the block with the given height in protobuf.
 // If no block is found for that height, it returns nil.
 func (bs *BlockStore) LoadBlockProto(height int64) *tmproto.Block {
 	var blockMeta = bs.LoadBlockMeta(height)
@@ -156,37 +155,6 @@
 }
 
 // LoadBlock returns the block with the given height.
-=======
-// LoadBlockProto returns the block with the given height in protobuf.
->>>>>>> 6252578a
-// If no block is found for that height, it returns nil.
-func (bs *BlockStore) LoadBlockProto(height int64) *tmproto.Block {
-	var blockMeta = bs.LoadBlockMeta(height)
-	if blockMeta == nil {
-		return nil
-	}
-
-	pbb := new(tmproto.Block)
-	buf := []byte{}
-	for i := 0; i < int(blockMeta.BlockID.PartSetHeader.Total); i++ {
-		part := bs.LoadBlockPart(height, i)
-		// If the part is missing (e.g. since it has been deleted after we
-		// loaded the block meta) we consider the whole block to be missing.
-		if part == nil {
-			return nil
-		}
-		buf = append(buf, part.Bytes...)
-	}
-	err := proto.Unmarshal(buf, pbb)
-	if err != nil {
-		// NOTE: The existence of meta should imply the existence of the
-		// block. So, make sure meta is only saved after blocks are saved.
-		panic(fmt.Errorf("error reading block: %w", err))
-	}
-	return pbb
-}
-
-// LoadBlock returns the block with the given height.
 // If no block is found for that height, it returns nil.
 func (bs *BlockStore) LoadBlock(height int64) *types.Block {
 	blockProto := bs.LoadBlockProto(height)
@@ -293,26 +261,6 @@
 	}
 
 	return blockMeta
-}
-
-// LoadBlockCommit returns the Commit for the given height in protobuf.
-// This commit consists of the +2/3 and other Precommit-votes for block at `height`,
-// and it comes from the block.LastCommit for `height+1`.
-// If no commit is found for the given height, it returns nil.
-func (bs *BlockStore) LoadBlockCommitProto(height int64) *tmproto.Commit {
-	var pbc = new(tmproto.Commit)
-	bz, err := bs.db.Get(blockCommitKey(height))
-	if err != nil {
-		panic(err)
-	}
-	if len(bz) == 0 {
-		return nil
-	}
-	err = proto.Unmarshal(bz, pbc)
-	if err != nil {
-		panic(fmt.Errorf("error reading block commit: %w", err))
-	}
-	return pbc
 }
 
 // LoadBlockCommit returns the Commit for the given height.
