package main

import (
	"context"
	"errors"
	"fmt"
	"time"

	rpchttp "github.com/tendermint/tendermint/rpc/client/http"
	rpctypes "github.com/tendermint/tendermint/rpc/core/types"
	e2e "github.com/tendermint/tendermint/test/e2e/pkg"
	"github.com/tendermint/tendermint/types"
)

// waitForHeight waits for the network to reach a certain height (or above),
// returning the highest height seen. Errors if the network is not making
// progress at all.
func waitForHeight(testnet *e2e.Testnet, height uint64) (*types.Block, *types.BlockID, error) {
	var (
		err          error
		maxResult    *rpctypes.ResultBlock
		clients      = map[string]*rpchttp.HTTP{}
		lastIncrease = time.Now()
	)

	for {
		for _, node := range testnet.Nodes {
			if node.Mode == e2e.ModeSeed {
				continue
			}
			client, ok := clients[node.Name]
			if !ok {
				client, err = node.Client()
				if err != nil {
					continue
				}
				clients[node.Name] = client
			}

			ctx, cancel := context.WithTimeout(context.Background(), 1*time.Second)
			defer cancel()
			result, err := client.Block(ctx, nil)
			if err != nil {
				continue
			}
			if result.Block != nil && (maxResult == nil || result.Block.Height >= maxResult.Block.Height) {
				maxResult = result
				lastIncrease = time.Now()
			}
			if maxResult != nil && maxResult.Block.Height >= height {
				return maxResult.Block, &maxResult.BlockID, nil
			}
		}

		if len(clients) == 0 {
			return nil, nil, errors.New("unable to connect to any network nodes")
		}
		if time.Since(lastIncrease) >= 20*time.Second {
			if maxResult == nil {
				return nil, nil, errors.New("chain stalled at unknown height")
			}
			return nil, nil, fmt.Errorf("chain stalled at height %v", maxResult.Block.Height)
		}
		time.Sleep(1 * time.Second)
	}
}

// waitForNode waits for a node to become available and catch up to the given block height.
func waitForNode(node *e2e.Node, height uint64, timeout time.Duration) (*rpctypes.ResultStatus, error) {
	client, err := node.Client()
	if err != nil {
		return nil, err
	}

	ctx, cancel := context.WithTimeout(context.Background(), timeout)
	defer cancel()

	for {
		status, err := client.Status(ctx)
		switch {
		case errors.Is(err, context.DeadlineExceeded):
			return nil, fmt.Errorf("timed out waiting for %v to reach height %v", node.Name, height)
		case errors.Is(err, context.Canceled):
			return nil, err
		case err == nil && status.SyncInfo.LatestBlockHeight >= height:
			return status, nil
		}

		time.Sleep(300 * time.Millisecond)
	}
}

// waitForAllNodes waits for all nodes to become available and catch up to the given block height.
<<<<<<< HEAD
func waitForAllNodes(testnet *e2e.Testnet, height uint64, timeout time.Duration) (uint64, error) {
	lastHeight := uint64(0)
=======
func waitForAllNodes(testnet *e2e.Testnet, height int64, timeout time.Duration) (int64, error) {
	var lastHeight int64

>>>>>>> 72c93641
	for _, node := range testnet.Nodes {
		if node.Mode == e2e.ModeSeed {
			continue
		}

		status, err := waitForNode(node, height, timeout)
		if err != nil {
			return 0, err
		}

		if status.SyncInfo.LatestBlockHeight > lastHeight {
			lastHeight = status.SyncInfo.LatestBlockHeight
		}
	}

	return lastHeight, nil
}<|MERGE_RESOLUTION|>--- conflicted
+++ resolved
@@ -91,14 +91,8 @@
 }
 
 // waitForAllNodes waits for all nodes to become available and catch up to the given block height.
-<<<<<<< HEAD
 func waitForAllNodes(testnet *e2e.Testnet, height uint64, timeout time.Duration) (uint64, error) {
-	lastHeight := uint64(0)
-=======
-func waitForAllNodes(testnet *e2e.Testnet, height int64, timeout time.Duration) (int64, error) {
-	var lastHeight int64
-
->>>>>>> 72c93641
+	var lastHeight uint64
 	for _, node := range testnet.Nodes {
 		if node.Mode == e2e.ModeSeed {
 			continue
